// Copyright 2014 The Rust Project Developers. See the COPYRIGHT
// file at the top-level directory of this distribution and at
// http://rust-lang.org/COPYRIGHT.
//
// Licensed under the Apache License, Version 2.0 <LICENSE-APACHE or
// http://www.apache.org/licenses/LICENSE-2.0> or the MIT license
// <LICENSE-MIT or http://opensource.org/licenses/MIT>, at your
// option. This file may not be copied, modified, or distributed
// except according to those terms.

//! A module for working with borrowed data.
//!
//! # The `BorrowFrom` traits
//!
//! In general, there may be several ways to "borrow" a piece of data.  The
//! typical ways of borrowing a type `T` are `&T` (a shared borrow) and `&mut T`
//! (a mutable borrow). But types like `Vec<T>` provide additional kinds of
//! borrows: the borrowed slices `&[T]` and `&mut [T]`.
//!
//! When writing generic code, it is often desirable to abstract over all ways
//! of borrowing data from a given type. That is the role of the `BorrowFrom`
//! trait: if `T: BorrowFrom<U>`, then `&T` can be borrowed from `&U`.  A given
//! type can be borrowed as multiple different types. In particular, `Vec<T>:
//! BorrowFrom<Vec<T>>` and `[T]: BorrowFrom<Vec<T>>`.
//!
//! # The `ToOwned` trait
//!
//! Some types make it possible to go from borrowed to owned, usually by
//! implementing the `Clone` trait. But `Clone` works only for going from `&T`
//! to `T`. The `ToOwned` trait generalizes `Clone` to construct owned data
//! from any borrow of a given type.
//!
//! # The `Cow` (clone-on-write) type
//!
//! The type `Cow` is a smart pointer providing clone-on-write functionality: it
//! can enclose and provide immutable access to borrowed data, and clone the
//! data lazily when mutation or ownership is required. The type is designed to
//! work with general borrowed data via the `BorrowFrom` trait.
//!
//! `Cow` implements both `Deref`, which means that you can call
//! non-mutating methods directly on the data it encloses. If mutation
//! is desired, `to_mut` will obtain a mutable references to an owned
//! value, cloning if necessary.

#![unstable = "recently added as part of collections reform"]

use clone::Clone;
use cmp::{Eq, Ord, Ordering, PartialEq, PartialOrd};
use fmt;
use kinds::Sized;
use ops::Deref;
use option::Option;
use self::Cow::*;

/// A trait for borrowing data.
<<<<<<< HEAD
#[old_orphan_check]
pub trait BorrowFrom<Sized? Owned> for Sized? {
=======
pub trait BorrowFrom<Sized? Owned> {
>>>>>>> cd4205a9
    /// Immutably borrow from an owned value.
    fn borrow_from(owned: &Owned) -> &Self;
}

/// A trait for mutably borrowing data.
<<<<<<< HEAD
#[old_orphan_check]
pub trait BorrowFromMut<Sized? Owned> for Sized? : BorrowFrom<Owned> {
=======
pub trait BorrowFromMut<Sized? Owned> : BorrowFrom<Owned> {
>>>>>>> cd4205a9
    /// Mutably borrow from an owned value.
    fn borrow_from_mut(owned: &mut Owned) -> &mut Self;
}

impl<Sized? T> BorrowFrom<T> for T {
    fn borrow_from(owned: &T) -> &T { owned }
}

impl<Sized? T> BorrowFromMut<T> for T {
    fn borrow_from_mut(owned: &mut T) -> &mut T { owned }
}

impl<'a, Sized? T> BorrowFrom<&'a T> for T {
    fn borrow_from<'b>(owned: &'b &'a T) -> &'b T { &**owned }
}

impl<'a, Sized? T> BorrowFrom<&'a mut T> for T {
    fn borrow_from<'b>(owned: &'b &'a mut T) -> &'b T { &**owned }
}

impl<'a, Sized? T> BorrowFromMut<&'a mut T> for T {
    fn borrow_from_mut<'b>(owned: &'b mut &'a mut T) -> &'b mut T { &mut **owned }
}

impl<'a, T, Sized? B> BorrowFrom<Cow<'a, T, B>> for B where B: ToOwned<T> {
    fn borrow_from<'b>(owned: &'b Cow<'a, T, B>) -> &'b B {
        &**owned
    }
}

/// Trait for moving into a `Cow`
#[old_orphan_check]
pub trait IntoCow<'a, T, Sized? B> {
    /// Moves `self` into `Cow`
    fn into_cow(self) -> Cow<'a, T, B>;
}

impl<'a, T, Sized? B> IntoCow<'a, T, B> for Cow<'a, T, B> where B: ToOwned<T> {
    fn into_cow(self) -> Cow<'a, T, B> {
        self
    }
}

/// A generalization of Clone to borrowed data.
<<<<<<< HEAD
#[old_orphan_check]
pub trait ToOwned<Owned> for Sized?: BorrowFrom<Owned> {
=======
pub trait ToOwned<Owned>: BorrowFrom<Owned> {
>>>>>>> cd4205a9
    /// Create owned data from borrowed data, usually by copying.
    fn to_owned(&self) -> Owned;
}

impl<T> ToOwned<T> for T where T: Clone {
    fn to_owned(&self) -> T { self.clone() }
}

/// A clone-on-write smart pointer.
///
/// # Example
///
/// ```rust
/// use std::borrow::Cow;
///
/// fn abs_all(input: &mut Cow<Vec<int>, [int]>) {
///     for i in range(0, input.len()) {
///         let v = input[i];
///         if v < 0 {
///             // clones into a vector the first time (if not already owned)
///             input.to_mut()[i] = -v;
///         }
///     }
/// }
/// ```
pub enum Cow<'a, T, Sized? B: 'a> where B: ToOwned<T> {
    /// Borrowed data.
    Borrowed(&'a B),

    /// Owned data.
    Owned(T)
}

#[stable]
impl<'a, T, Sized? B> Clone for Cow<'a, T, B> where B: ToOwned<T> {
    fn clone(&self) -> Cow<'a, T, B> {
        match *self {
            Borrowed(b) => Borrowed(b),
            Owned(ref o) => {
                let b: &B = BorrowFrom::borrow_from(o);
                Owned(b.to_owned())
            },
        }
    }
}

impl<'a, T, Sized? B> Cow<'a, T, B> where B: ToOwned<T> {
    /// Acquire a mutable reference to the owned form of the data.
    ///
    /// Copies the data if it is not already owned.
    pub fn to_mut(&mut self) -> &mut T {
        match *self {
            Borrowed(borrowed) => {
                *self = Owned(borrowed.to_owned());
                self.to_mut()
            }
            Owned(ref mut owned) => owned
        }
    }

    /// Extract the owned data.
    ///
    /// Copies the data if it is not already owned.
    pub fn into_owned(self) -> T {
        match self {
            Borrowed(borrowed) => borrowed.to_owned(),
            Owned(owned) => owned
        }
    }

    /// Returns true if this `Cow` wraps a borrowed value
    pub fn is_borrowed(&self) -> bool {
        match *self {
            Borrowed(_) => true,
            _ => false,
        }
    }

    /// Returns true if this `Cow` wraps an owned value
    pub fn is_owned(&self) -> bool {
        match *self {
            Owned(_) => true,
            _ => false,
        }
    }
}

#[stable]
impl<'a, T, Sized? B> Deref for Cow<'a, T, B> where B: ToOwned<T>  {
    type Target = B;

    fn deref(&self) -> &B {
        match *self {
            Borrowed(borrowed) => borrowed,
            Owned(ref owned) => BorrowFrom::borrow_from(owned)
        }
    }
}

#[stable]
impl<'a, T, Sized? B> Eq for Cow<'a, T, B> where B: Eq + ToOwned<T> {}

#[stable]
impl<'a, T, Sized? B> Ord for Cow<'a, T, B> where B: Ord + ToOwned<T> {
    #[inline]
    fn cmp(&self, other: &Cow<'a, T, B>) -> Ordering {
        Ord::cmp(&**self, &**other)
    }
}

#[stable]
impl<'a, 'b, T, U, Sized? B, Sized? C> PartialEq<Cow<'b, U, C>> for Cow<'a, T, B> where
    B: PartialEq<C> + ToOwned<T>,
    C: ToOwned<U>,
{
    #[inline]
    fn eq(&self, other: &Cow<'b, U, C>) -> bool {
        PartialEq::eq(&**self, &**other)
    }
}

#[stable]
impl<'a, T, Sized? B> PartialOrd for Cow<'a, T, B> where B: PartialOrd + ToOwned<T> {
    #[inline]
    fn partial_cmp(&self, other: &Cow<'a, T, B>) -> Option<Ordering> {
        PartialOrd::partial_cmp(&**self, &**other)
    }
}

impl<'a, T, Sized? B> fmt::Show for Cow<'a, T, B> where B: fmt::Show + ToOwned<T>, T: fmt::Show {
    fn fmt(&self, f: &mut fmt::Formatter) -> fmt::Result {
        match *self {
            Borrowed(ref b) => fmt::Show::fmt(b, f),
            Owned(ref o) => fmt::Show::fmt(o, f),
        }
    }
}<|MERGE_RESOLUTION|>--- conflicted
+++ resolved
@@ -53,23 +53,15 @@
 use self::Cow::*;
 
 /// A trait for borrowing data.
-<<<<<<< HEAD
-#[old_orphan_check]
-pub trait BorrowFrom<Sized? Owned> for Sized? {
-=======
+#[old_orphan_check]
 pub trait BorrowFrom<Sized? Owned> {
->>>>>>> cd4205a9
     /// Immutably borrow from an owned value.
     fn borrow_from(owned: &Owned) -> &Self;
 }
 
 /// A trait for mutably borrowing data.
-<<<<<<< HEAD
-#[old_orphan_check]
-pub trait BorrowFromMut<Sized? Owned> for Sized? : BorrowFrom<Owned> {
-=======
+#[old_orphan_check]
 pub trait BorrowFromMut<Sized? Owned> : BorrowFrom<Owned> {
->>>>>>> cd4205a9
     /// Mutably borrow from an owned value.
     fn borrow_from_mut(owned: &mut Owned) -> &mut Self;
 }
@@ -114,12 +106,8 @@
 }
 
 /// A generalization of Clone to borrowed data.
-<<<<<<< HEAD
-#[old_orphan_check]
-pub trait ToOwned<Owned> for Sized?: BorrowFrom<Owned> {
-=======
+#[old_orphan_check]
 pub trait ToOwned<Owned>: BorrowFrom<Owned> {
->>>>>>> cd4205a9
     /// Create owned data from borrowed data, usually by copying.
     fn to_owned(&self) -> Owned;
 }
